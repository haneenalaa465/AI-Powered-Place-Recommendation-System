<<<<<<< HEAD
# Core ML and NLP libraries
torch>=1.9.0
transformers>=4.20.0
sentence-transformers>=2.2.0
scikit-learn>=1.0.0
numpy>=1.21.0

# Web framework
flask>=2.0.0
flask-cors>=3.0.0

# Additional utilities
requests>=2.25.0
urllib3>=1.26.0

# Optional: For better performance with transformers
accelerate>=0.20.0

# Optional: For CUDA support (uncomment if using GPU)
# torch-audio>=0.9.0
# torchvision>=0.10.0

# Development dependencies (optional)
# pytest>=6.0.0
# pytest-cov>=2.0.0
=======
pandas
googlemaps
python-dotenv
nest-asyncio
>>>>>>> 03ab9339
<|MERGE_RESOLUTION|>--- conflicted
+++ resolved
@@ -1,4 +1,3 @@
-<<<<<<< HEAD
 # Core ML and NLP libraries
 torch>=1.9.0
 transformers>=4.20.0
@@ -23,10 +22,4 @@
 
 # Development dependencies (optional)
 # pytest>=6.0.0
-# pytest-cov>=2.0.0
-=======
-pandas
-googlemaps
-python-dotenv
-nest-asyncio
->>>>>>> 03ab9339
+# pytest-cov>=2.0.0